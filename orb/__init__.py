<<<<<<< HEAD
VERSION = (1, 1, 0, 'beta', 0)
=======
VERSION = (1, 0, 1, 'beta', 0)
>>>>>>> c4c7f531
<|MERGE_RESOLUTION|>--- conflicted
+++ resolved
@@ -1,5 +1 @@
-<<<<<<< HEAD
 VERSION = (1, 1, 0, 'beta', 0)
-=======
-VERSION = (1, 0, 1, 'beta', 0)
->>>>>>> c4c7f531
