/*
 * Base structure

 #2596b4 - light blue - r37 g150 b180
 #2a6083 - mid blue - r42 g96 b131
 #033f62 - dark blue - r3 g63 b98
 #ff0054 - pink/red - r255 g0 b84
 #EF485B

 */

/* Move down content because we have a fixed navbar that is 50px tall */
html {
  position: relative;
  min-height: 100%;
}

body {
    padding-top: 72px;
    margin-bottom: 200px;
}

.navbar-fixed-top {
    min-height: 72px;
}

.container > .navbar-header, .container-fluid > .navbar-header, .container > .navbar-collapse, .container-fluid > .navbar-collapse {
    padding-top: 10px;
}

h3.homepage {
    margin-bottom: 5px;
    margin-top: 10px;
    text-align: center;
}

a, span.bookmark {
    color: #033f62;
    text-decoration: none;
}

a:hover, a:focus, span.bookmark:hover, span.bookmark:focus {
    color: #EF485B;
    text-decoration: underline;
}

span.bookmark:hover, span.bookmark:focus {
    cursor: pointer;
}

.bold {
    font-weight: bold;
}

/*
 * Global add-ons
 */

.sub-header {
    padding-bottom: 10px;
    border-bottom: 1px solid #eee;
}

.navbar-inverse {
    background-color: #033f62;
    border-color: #EF485B;
    border-bottom: 2px solid #EF485B;
}

.navbar-inverse .navbar-brand {
    color: #fff;
}

.navbar-header > a > img {
    margin-right: 5px;
}

.navbar-inverse .navbar-nav > li > a {
    color: #fff;
    border: 1px solid #033f62;
}

.navbar-inverse .navbar-nav > li > a:hover,
.navbar-inverse .navbar-nav > li > a:focus {
    background-color: #033f62;
}

.navbar-inverse .navbar-nav .open .dropdown-menu > li > a {
    color: #555;
}

.navbar-inverse .control-label {
    color: #fff;
    font-weight: normal;
}

.navbar-inverse .form-horizontal {
    text-align: right;
    padding-top: 10px;
    padding-bottom: 0;
    margin: 0;
}

.navbar-inverse .navbar-nav > .open > a, .navbar-inverse .navbar-nav > .open > a:hover, .navbar-inverse .navbar-nav > .open > a:focus {
    background-color: #033f62;
    border: 1px dotted #fff;
}

/*
 * Sidebar
 */

/* Hide for mobile, show later */
.sidebar {
    display: none;
}

@media (min-width: 768px) {
    .sidebar {
        position: fixed;
        top: 51px;
        bottom: 0;
        left: 0;
        z-index: 1000;
        display: block;
        padding: 20px;
        overflow-x: hidden;
        overflow-y: auto; /* Scrollable contents if viewport is shorter than content. */
        background-color: #f5f5f5;
        border-right: 1px solid #eee;
    }
}

/* Sidebar navigation */
.nav-sidebar {
    margin-right: -21px; /* 20px padding + 1px border */
    margin-bottom: 20px;
    margin-left: -20px;
}

.nav-sidebar > li > a {
    padding-right: 20px;
    padding-left: 20px;
    color: #495525;
}

.nav-sidebar > .text {
    color: #495525;
    padding: 10px 20px;
}

.nav-sidebar > .active > a {
    color: #fff;
    background-color: #2a6083;
}

.nav > li > a:hover {
    background-color: #2a6083;
    color: #fff;
}

.nav > li > a:focus {
    background-color: #2a6083;
    color: #fff;
}

/*
 * Main content
 */

.main {
    padding: 0;
}

@media (min-width: 768px) {
    .main {
        padding-right: 0;
        padding-left: 0;
    }
}

.main .page-header {
    margin-top: 0;
}

.row {
    margin: 0;
}

/*
 * Placeholder dashboard ideas
 */

.placeholders {
    margin-bottom: 30px;
    text-align: center;
}

.placeholders h4 {
    margin-bottom: 0;
}

.placeholder {
    margin-bottom: 20px;
}

.placeholder img {
    display: inline-block;
    border-radius: 50%;
}

/*
 * Share buttons
 */

.share-button {
    margin-top: 20px;
    float: left;
    width: 100px;
}

/*
 * Forms
 */

.form-control:focus {
    border-color: #2596b4;
    box-shadow: 0 1px 1px rgba(0, 0, 0, 0.075) inset, 0 0 8px rgba(37, 150, 180, 0.6);
    outline: 0 none;
}

.btn-primary {
    background-color: #2a6083;
    border-color: #033f62;
    color: #FFFFFF;
}

.btn-primary:hover, .btn-primary:focus, .btn-primary:active,
.btn-primary.active, .open .dropdown-toggle.btn-primary {
    background-color: #033f62;
    border-color: #033f62;
    color: #FFFFFF;
}

.btn a {
    color: #fff;
    text-decoration: none;
}

.btn a:hover, .btn a:focus {
    color: #fff;
    text-decoration: none;
}

/*
 * Footer
 */

.footer {
    position: absolute;
    bottom: 0;
    border-top: 1px solid #EF485B;
    margin-top: 50px;
    padding: 20px 0;
    text-align: right;
    padding-right: 20px;
    height: 200px;
    width: 100%;
}

tr.hover:hover {
    background-color: yellow;
    cursor: pointer;
}

div.date-picker-row-fluid {
    float: left;
}

.vertical-align {
    display: flex;
    align-items: center;
}

.page_navigator, .orderby {
    padding: 10px 0;
}

div.category {
    padding-bottom: 10px;
}

div.resourcetag {
    display: inline-block;
    width: 120px;
    min-height: 100px;
    text-align: center;
    margin: auto;
    vertical-align: top;
}

.file-row {
    padding-bottom: 10px;
}

.vcenter {
    display: inline-block;
    vertical-align: middle;
    float: none;
}

img.resource-row-icon {
    opacity: .6;
    margin-bottom: 10px;
}

img.resource-row-icon:hover {
    opacity: 1;
}

.advanced-search-link {
    text-align: right;
    margin-top: -10px;
}

.resource-row-study-time {
    display: inline-block;
    background-color: #033f62;
    opacity: .6;
    color: #fff;
    padding: 0 8px 0 0;
    vertical-align: bottom;
    margin-bottom: 10px;
}

.resource-image {
    display: block;
    margin: 20px auto;
    max-width: 250px
}

.resource-image-default {
    opacity: .5;
}

.resource-row-thumbnail {
    display: block;
    margin: 0 auto;
}

.resource-row-thumbnail-default {
    opacity: .5;
}

.resource-row-study-time:hover {
    opacity: 1;
}

a.named-anchor {
    display: block;
    position: relative;
    top: -80px;
    visibility: hidden;
}

a.prominent {
    text-decoration: underline;
}

.rating-star:hover {
    cursor: pointer;
}

div.profile {
    margin-bottom: 10px;

}

#tag-description {
    float: left;
}

/*
 * for country key facts
 */
#country-key-facts {
    border: 1px solid #ccc;
    border-radius: 5px;
    padding: 10px;
    float: right;
}

#country-key-facts h4 {
    padding-top: 0;
    margin-top: 0;
    text-align: center;

}

/*
 * Tags
 */
.tags-empty {
    max-width: 600px;
    margin-right: auto;
    margin-left: auto;
}
.tags-empty p {
    font-size: 1.5rem;
    margin: 1.5rem 0 1.5rem 0;
}

/*
 * Language setting
 */
@media (min-width: 992px) {
    .lang-choice {
        position: fixed;
        bottom: 15px;
        right: 15px;
        z-index: 1;
    }
}


.navbar-language {
    float: right;
    margin-right: 20px;
    color: white !important;
    font-weight: bold;
}

/* select#i18n { width: 50px; } */


select#i18n {
   /* margin: 50px; */
    border: 1px solid #111;
    color: white;
   background: transparent;
   width: 100px;
   padding: 5px 5px 5px 5px;
   font-size: 16px;
   border: 1px solid #ccc;
   height: 34px;
   -webkit-appearance: none;
   -moz-appearance: none;
   appearance: none;
}

select#i18n:hover {
    border: 1px solid #EF485B;
}

/*target Internet Explorer 9 and Internet Explorer 10:*/
@media screen and (min-width:0\0) {
    select#i18n {
        background:none;
        padding: 5px;
    }
}


<<<<<<< HEAD
div.tagsinput {
    border-radius: 4px;
=======
div.toolkit-entry {
    border-bottom: 1px solid #eee;
    padding-bottom: 10px;
    width: 100%;
    clear: both;
    margin-bottom: 40px;
}

div.toolkit-entry img {
    float: left; max-width:150px; margin: 0 20px 30px 0;
    padding-bottom: 10px;
>>>>>>> 2986759f
}<|MERGE_RESOLUTION|>--- conflicted
+++ resolved
@@ -461,10 +461,11 @@
 }
 
 
-<<<<<<< HEAD
+
 div.tagsinput {
     border-radius: 4px;
-=======
+}
+
 div.toolkit-entry {
     border-bottom: 1px solid #eee;
     padding-bottom: 10px;
@@ -476,5 +477,4 @@
 div.toolkit-entry img {
     float: left; max-width:150px; margin: 0 20px 30px 0;
     padding-bottom: 10px;
->>>>>>> 2986759f
 }