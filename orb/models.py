import os

from django.conf import settings
from django.contrib.auth.models import User
from django.core import urlresolvers
from django.core.validators import MinValueValidator, MaxValueValidator
from django.db import models
from django.db.models import Avg, Count
from django.utils import timezone
from django.utils.translation import ugettext_lazy as _

from tastypie.models import create_api_key
from lib.unique_slugify import unique_slugify
from orb.analytics.models import UserLocationVisualization 

models.signals.post_save.connect(create_api_key, sender=User)

# Create your models here.
      
# Resource
class Resource (models.Model):
    REJECTED = 'rejected'
    PENDING_CRT = 'pending_crt'
    PENDING_MRT = 'pending_mrt'
    APPROVED = 'approved'
    STATUS_TYPES = (
        (REJECTED, _('Rejected')),
        (PENDING_CRT, _('Pending CRT')),
        (PENDING_MRT, _('Pending MRT')),
        (APPROVED, _('Approved')),
    )
    
    MINS = 'mins'
    HOURS = 'hours'
    DAYS = 'days'
    WEEKS = 'weeks'
    STUDY_TIME_UNITS = (
        (MINS, _('Mins')),
        (HOURS, _('Hours')),
        (DAYS, _('Days')),
        (WEEKS, _('Weeks')),
    )
    
    title = models.TextField(blank=False, null=False)
    description = models.TextField(blank=False, null=False) 
    image = models.ImageField(upload_to='resourceimage/%Y/%m/%d', max_length=200, blank=True, null=True)
    status = models.CharField(max_length=50,choices=STATUS_TYPES, default=PENDING_CRT)
    create_date = models.DateTimeField(auto_now_add=True)
    create_user = models.ForeignKey(User, related_name='resource_create_user')
    update_date = models.DateTimeField(auto_now=True) 
    update_user = models.ForeignKey(User, related_name='resource_update_user')
    slug = models.CharField(blank=True, null=True, max_length=100)
    study_time_number = models.IntegerField(default=0, null=True, blank=True)
    study_time_unit = models.CharField(max_length=10,choices=STUDY_TIME_UNITS, blank=True, null=True)
    born_on = models.DateTimeField(blank=True, null=True, default=None)
    attribution = models.TextField(blank=True, null=True, default=None)
    
    class Meta:
        verbose_name = _('Resource')
        verbose_name_plural = _('Resources')
        ordering = ('title',)
        
    def __unicode__(self):
        return self.title
    
    def save(self, *args, **kwargs):
        unique_slugify(self, self.title)
        self.title = self.title.strip()
        super(Resource, self).save(*args, **kwargs)
    
    def get_organisations(self):
        return Tag.objects.filter(resourcetag__resource=self,category__slug='organisation')
    
    def get_files(self):
        return ResourceFile.objects.filter(resource=self).order_by('order_by')
    
    def get_urls(self):
        return ResourceURL.objects.filter(resource=self).order_by('order_by')
    
    def get_categories(self):
        categories = Category.objects.filter(tag__resourcetag__resource=self).distinct().order_by('order_by')
        for c in categories:
            c.tags = Tag.objects.filter(resourcetag__resource=self, category=c)
        return categories
    
    def get_display_categories(self):
        categories = Category.objects.filter(tag__resourcetag__resource=self).exclude(slug='license').distinct().order_by('order_by')
        for c in categories:
            c.tags = Tag.objects.filter(resourcetag__resource=self, category=c)
        return categories
    
    def get_category(self, category_slug):
        tags = Tag.objects.filter(resourcetag__resource=self, category__slug=category_slug)
        return tags
    
    def get_type_tags(self):
        tags = Tag.objects.filter(resourcetag__resource=self, category__slug='type')
        return tags
    
    def get_absolute_url(self):
        return urlresolvers.reverse('orb_resource', args=[self.slug])
    
    def tags(self):
        return Tag.objects.filter(resourcetag__resource = self)
    
    def get_no_hits(self):
        anon = ResourceTracker.objects.filter(resource=self, user=None).values_list('ip', 
                                      flat=True).distinct().count()
        identified = ResourceTracker.objects.filter(resource=self).exclude(user=None).values_list('user', 
                                      flat=True).distinct().count()                              
        return anon + identified
     
    def get_geographies(self):
        tags = Tag.objects.filter(resourcetag__resource=self, category__slug='geography')
        return tags
    
    def get_devices(self):
        tags = Tag.objects.filter(resourcetag__resource=self, category__slug='device')
        return tags
    
    def get_languages(self):
        tags = Tag.objects.filter(resourcetag__resource=self, category__slug='language')
        return tags
    
    def get_license(self):
        tags = Tag.objects.filter(resourcetag__resource=self, category__slug='license')
        return tags
    
    def get_health_domains(self):
        tags = Tag.objects.filter(resourcetag__resource=self, category__slug='health-domain')
        return tags
  
    def get_rating(self):
        rating = ResourceRating.objects.filter(resource=self).aggregate(rating=Avg('rating'),count=Count('rating'))
        if rating['rating']:
            rating['rating'] = round(rating['rating'],0)
        return rating

        
class ResourceWorkflowTracker(models.Model):
    REJECTED = 'rejected'
    PENDING_CRT = 'pending_crt'
    PENDING_MEP = 'pending_mep'
    APPROVED = 'approved'
    STATUS_TYPES = (
        (REJECTED, _('Rejected')),
        (PENDING_CRT, _('Pending CRT')),
        (PENDING_MEP, _('Pending MEP')),
        (APPROVED, _('Approved')),
    )
    resource = models.ForeignKey(Resource, blank=True, null=True)
    create_date = models.DateTimeField(auto_now_add=True)
    create_user = models.ForeignKey(User)
    status = models.CharField(max_length=50,choices=STATUS_TYPES, default=PENDING_CRT)
    notes = models.TextField(blank=True, null=True)
    owner_email_sent = models.BooleanField(default=False, blank=False)
             
# ResourceURL
class ResourceURL (models.Model):
    url = models.URLField(blank=False, null=False, max_length=500)
    resource = models.ForeignKey(Resource)
    title = models.TextField(blank=True, null=True)
    description = models.TextField(blank=True, null=True) 
    order_by = models.IntegerField(default=0)
    file_size = models.IntegerField(default=0)
    image = models.ImageField(upload_to='resourceimage/%Y/%m/%d', max_length=200, blank=True, null=True)
    create_date = models.DateTimeField(auto_now_add=True)
    create_user = models.ForeignKey(User, related_name='resource_url_create_user')
    update_date = models.DateTimeField(auto_now=True) 
    update_user = models.ForeignKey(User, related_name='resource_url_update_user')

    def __unicode__(self):
        return self.url
        
# ResourceFile
class ResourceFile (models.Model):
    file = models.FileField(upload_to='resource/%Y/%m/%d', max_length=200)
    resource = models.ForeignKey(Resource)
    title = models.TextField(blank=True, null=True)
    description = models.TextField(blank=True, null=True) 
    order_by = models.IntegerField(default=0)
    image = models.ImageField(upload_to='resourceimage/%Y/%m/%d', max_length=200, blank=True, null=True)
    create_date = models.DateTimeField(auto_now_add=True)
    create_user = models.ForeignKey(User, related_name='resource_file_create_user')
    update_date = models.DateTimeField(auto_now=True) 
    update_user = models.ForeignKey(User, related_name='resource_file_update_user')
    file_full_text = models.TextField(blank=True, null=True, default=None)
    
    def filename(self):
        return os.path.basename(self.file.name)
    
    def filesize(self):
        if os.path.isfile(settings.MEDIA_ROOT + self.file.name):
            return os.path.getsize(settings.MEDIA_ROOT + self.file.name)
        else:
            return 0
        
# ResourceRelationship
class ResourceRelationship (models.Model):
    RELATIONSHIP_TYPES = (
        ('is_translation_of', _('is translation of')),
        ('is_derivative_of', _('is derivative of')),
        ('is_contained_in', _('is contained in')),
    )
    
    resource = models.ForeignKey(Resource, related_name='resource')
    resource_related = models.ForeignKey(Resource, related_name='resource_related')
    relationship_type = models.CharField(max_length=50,choices=RELATIONSHIP_TYPES)
    description = models.TextField(blank=False, null=False) 
    create_date = models.DateTimeField(auto_now_add=True)
    create_user = models.ForeignKey(User, related_name='resource_relationship_create_user')
    update_date = models.DateTimeField(auto_now=True) 
    update_user = models.ForeignKey(User, related_name='resource_relationship_update_user')

class ResourceCriteria(models.Model):
    CATEGORIES = (
        ('qa', _('Quality Assurance')),
        ('value', _('Value for Frontline Health Workers (FLHW)')),
        ('video', _('Video resources')),
        ('animation', _('Animation resources')),
        ('audio', _('Audio resources')),
        ('text', _('Text based resources')),
    )
    description = models.TextField(blank=False, null=False) 
    order_by = models.IntegerField(default=0)
    category = models.CharField(max_length=50,choices=CATEGORIES)
    category_order_by = models.IntegerField(default=0)
    
# Category
class Category (models.Model):
    name = models.CharField(blank=False, null=False, max_length=100) 
    top_level = models.BooleanField(null=False,default=False)
    slug = models.CharField(blank=True, null=True, max_length=100) 
    order_by = models.IntegerField(default=0)
    
    class Meta:
        verbose_name = _('Category')
        verbose_name_plural = _('Categories')
        ordering = ('name',)
        
    def __unicode__(self):
        return self.name
    
    
    def save(self, *args, **kwargs):
        # If there is not already a slug in place...
        if not self.slug:
            # Call this slug function on the field you want the slug to be made of
            unique_slugify(self, self.name)
        # Call the rest of the old save() method
        super(Category, self).save(*args, **kwargs)
        
            
# Tag
class Tag (models.Model):
    category = models.ForeignKey(Category)
    parent_tag = models.ForeignKey('self', blank=True, null=True, default=None)
    name = models.CharField(blank=False, null=False, max_length=100)
    create_date = models.DateTimeField(auto_now_add=True)
    create_user = models.ForeignKey(User, related_name='tag_create_user')
    update_date = models.DateTimeField(auto_now=True) 
    update_user = models.ForeignKey(User, related_name='tag_update_user')
    image = models.ImageField(upload_to='tag/%Y/%m/%d', null=True, blank=True)
    slug = models.CharField(blank=True, null=True, max_length=100)
    order_by = models.IntegerField(default=0)
    external_url =  models.URLField(blank=True, null=True, default=None, max_length=500)
    description = models.TextField(blank=True, null=True, default=None)
    summary = models.CharField(blank=True, null=True, max_length=100)
    contact_email = models.CharField(blank=True, null=True, max_length=100)
    
    class Meta:
        verbose_name = _('Tag')
        verbose_name_plural = _('Tags')
        ordering = ('name',)
        
    def __unicode__(self):
        return self.name
    
    def get_absolute_url(self):
        return urlresolvers.reverse('orb_tags', args=[self.slug])
    
    def save(self, *args, **kwargs):
        if not self.slug:
            unique_slugify(self, self.name)
            
        # add generic geography icon if not specified
        if self.category.slug == 'geography' and not self.image:
            self.image = 'tag/geography_default.png'
            
        # add generic language icon if not specified
        if self.category.slug == 'language' and not self.image:
            self.image = 'tag/language_default.png'
            
        super(Tag, self).save(*args, **kwargs)
     
    def image_filename(self):
        return os.path.basename(self.image.name)
       
# Tag Owner
class TagOwner(models.Model):
    user = models.ForeignKey(User)
    tag = models.ForeignKey(Tag)
    
    class Meta:
        unique_together = ("user", "tag")
        
# ResourceTag
class ResourceTag (models.Model):
    resource = models.ForeignKey(Resource)
    tag = models.ForeignKey(Tag)
    create_date = models.DateTimeField(auto_now_add=True)
    create_user = models.ForeignKey(User, related_name='resourcetag_create_user')    

    class Meta:
        unique_together = ("resource", "tag")
        
# UserProfile
class UserProfile (models.Model):
    AGE_RANGE = (
        ('under_18', _('under 18')),
        ('18_25', _('18-24')),
        ('25_35', _('25-34')),
        ('35_50', _('35-50')),
        ('over_50', _('over 50')),
        ('none', _('Prefer not to say')),
    )
    GENDER = (
        ('female', _('Female')),
        ('male', _('Male')),
        ('none', _('Prefer not to say')),
    )
    
    user = models.OneToOneField(User)
    photo = models.ImageField(upload_to='userprofile/%Y/%m/%d', max_length=200, blank=True, null=True)
    about = models.TextField(blank=True, null=True, default=None)
    job_title = models.TextField(blank=True, null=True, default=None)
    organisation = models.ForeignKey(Tag, related_name='organisation', blank=True, null=True, default=None)
    role = models.ForeignKey(Tag, related_name='role', blank=True, null=True, default=None)
    role_other = models.TextField(blank=True, null=True, default=None)
    phone_number = models.TextField(blank=True, null=True, default=None)
    website = models.CharField(blank=True, null=True, max_length=100, default=None)
    twitter = models.CharField(blank=True, null=True, max_length=100, default=None)
    api_access = models.BooleanField(default=False, blank=False)
    gender = models.CharField(max_length=50,choices=GENDER, default='none')
    age_range = models.CharField(max_length=50,choices=AGE_RANGE, default='none')
    mailing = models.BooleanField(default=False, blank=False)
    create_date = models.DateTimeField(auto_now_add=True)
    update_date = models.DateTimeField(auto_now=True)
<<<<<<< HEAD
    
    def get_twitter_url(self):
        if self.twitter is not None:
            return "https://twitter.com/" + self.twitter.replace('@','')
        else:
            return None    
=======
    crt_member = models.BooleanField(default=False, blank=False)
    mep_member = models.BooleanField(default=False, blank=False)
>>>>>>> 53dafb54
        
class ResourceTracker(models.Model):
    VIEW = 'view'
    VIEW_API = 'view-api'
    EDIT = 'edit'
    DOWNLOAD = 'download'
    CREATE = 'create'
    TRACKER_TYPES = (
        (VIEW, _(u'View')),
        (VIEW_API, _(u'View-api')),
        (EDIT, _(u'Edit')),
        (DOWNLOAD, _(u'Download')),
        (CREATE, _(u'Create')),
    )
    user = models.ForeignKey(User, blank=True, null=True, default=None, on_delete=models.SET_NULL)
    type = models.CharField(max_length=50,choices=TRACKER_TYPES, default=VIEW)
    resource = models.ForeignKey(Resource, blank=True, null=True, default=None, on_delete=models.SET_NULL)
    resource_file = models.ForeignKey(ResourceFile, blank=True, null=True, default=None, on_delete=models.SET_NULL)
    resource_url = models.ForeignKey(ResourceURL, blank=True, null=True, default=None, on_delete=models.SET_NULL)
    access_date = models.DateTimeField(auto_now_add=True)
    ip = models.IPAddressField(blank=True, null=True, default=None)
    user_agent = models.TextField(blank=True, null=True, default=None)
    extra_data = models.TextField(blank=True, null=True, default=None)
    
    def get_location(self):
        try:
            return UserLocationVisualization.objects.filter(ip=self.ip).first()
        except UserLocationVisualization.DoesNotExist:
            return None
        
class SearchTracker(models.Model):
    SEARCH = 'search'
    SEARCH_API = 'search-api'
    SEARCH_ADV = 'search-adv'
    SEARCH_TYPES = (
        (SEARCH, _(u'search')),
        (SEARCH_API, _(u'search-api')),
        (SEARCH_ADV, _(u'search-adv')),
    )
    user = models.ForeignKey(User, blank=True, null=True, default=None, on_delete=models.SET_NULL)
    query = models.TextField(blank=True, null=True, default=None)
    no_results = models.IntegerField(blank=True, null=True, default=0)
    access_date = models.DateTimeField(auto_now_add=True)
    ip = models.IPAddressField(blank=True, null=True, default=None)
    user_agent = models.TextField(blank=True, null=True, default=None)
    type = models.CharField(max_length=50,choices=SEARCH_TYPES, default=SEARCH)
    extra_data = models.TextField(blank=True, null=True, default=None)
 
class TagTracker(models.Model):
    VIEW = 'view'
    VIEW_API = 'view-api'
    VIEW_URL = 'view-url'
    TRACKER_TYPES = (
        (VIEW, _(u'View')),
        (VIEW_API, _(u'View-API')),
        (VIEW_URL, _(u'View-URL')),
    )
    user = models.ForeignKey(User, blank=True, null=True, default=None, on_delete=models.SET_NULL)
    type = models.CharField(max_length=50,choices=TRACKER_TYPES, default=VIEW)
    tag = models.ForeignKey(Tag, blank=True, null=True, default=None, on_delete=models.SET_NULL)
    access_date = models.DateTimeField(auto_now_add=True)
    ip = models.IPAddressField(blank=True, null=True, default=None)
    user_agent = models.TextField(blank=True, null=True, default=None)
    extra_data = models.TextField(blank=True, null=True, default=None)
       
class ResourceRating(models.Model):
    user = models.ForeignKey(User, blank=False, null=False)
    resource = models.ForeignKey(Resource, blank=False, null=False)
    create_date = models.DateTimeField(auto_now_add=True)
    update_date = models.DateTimeField(auto_now=True) 
    rating = models.IntegerField(validators=[MinValueValidator(1),MaxValueValidator(5)])
    comments = models.TextField(blank=True, null=True, default=None)
    <|MERGE_RESOLUTION|>--- conflicted
+++ resolved
@@ -346,17 +346,14 @@
     mailing = models.BooleanField(default=False, blank=False)
     create_date = models.DateTimeField(auto_now_add=True)
     update_date = models.DateTimeField(auto_now=True)
-<<<<<<< HEAD
+    crt_member = models.BooleanField(default=False, blank=False)
+    mep_member = models.BooleanField(default=False, blank=False)
     
     def get_twitter_url(self):
         if self.twitter is not None:
             return "https://twitter.com/" + self.twitter.replace('@','')
         else:
             return None    
-=======
-    crt_member = models.BooleanField(default=False, blank=False)
-    mep_member = models.BooleanField(default=False, blank=False)
->>>>>>> 53dafb54
         
 class ResourceTracker(models.Model):
     VIEW = 'view'
