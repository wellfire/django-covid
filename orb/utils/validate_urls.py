'''
Script to validate urls
'''
import datetime
import django
import time
import urllib2 
from django.conf import settings
from orb.models import ResourceURL, Tag
from orb.emailer import link_checker_results


def run(): 
    from orb.api.error_codes import HTML_OK

    resource_urls = []
    today_number = datetime.datetime.today().weekday()
    
    urls = ResourceURL.objects.all()
    for u in urls:
<<<<<<< HEAD
        time.sleep(1)
        handler = urllib2.HTTPHandler()
        opener = urllib2.build_opener(handler)
        request = urllib2.Request(u.url )
        request.add_header("User-Agent",'ORB Link Validator')
        
=======
        if u.id % 7 != today_number:
            continue
        
        time.sleep(10)
        req = urllib2.Request(u.url, headers={ 'User-Agent': 'ORB Link Validator', })
>>>>>>> 59a6a5b6
        try:
            connection = opener.open(request)
            print u.url + " : " + str(connection.code)
        except:
            print "ERROR connecting to " + u.url
            print u.url + " : " + str(connection.code)
            resource_urls.append(u)

<<<<<<< HEAD
=======
        print u.url + " : " + str(HTML_OK)
>>>>>>> 59a6a5b6
    tags = []
    
    urls = Tag.objects.exclude(external_url=None).exclude(external_url='')
    for u in urls:
<<<<<<< HEAD
        time.sleep(1)
        
        handler = urllib2.HTTPHandler()
        opener = urllib2.build_opener(handler)
        request = urllib2.Request(u.external_url )
        request.add_header("User-Agent",'ORB Link Validator')
=======
        if u.id % 7 != today_number:
            continue
        
        time.sleep(10)
        req = urllib2.Request(u.external_url, headers={ 'User-Agent': 'Mozilla/5.0', })
>>>>>>> 59a6a5b6
        try:
            connection = opener.open(request)
            print u.external_url + " : " + str(connection.code)
        except:
            print "ERROR connecting to " + u.url
            print u.external_url + " : " + str(connection.code)
            tags.append(u)
    
    print resource_urls
    print tags
    
    if len(resource_urls) > 0 or len(tags) > 0:
        link_checker_results(resource_urls, tags)

if __name__ == "__main__":
    django.setup()
    run() 
    
    
    

<|MERGE_RESOLUTION|>--- conflicted
+++ resolved
@@ -18,20 +18,11 @@
     
     urls = ResourceURL.objects.all()
     for u in urls:
-<<<<<<< HEAD
-        time.sleep(1)
-        handler = urllib2.HTTPHandler()
-        opener = urllib2.build_opener(handler)
-        request = urllib2.Request(u.url )
-        request.add_header("User-Agent",'ORB Link Validator')
-        
-=======
         if u.id % 7 != today_number:
             continue
         
         time.sleep(10)
         req = urllib2.Request(u.url, headers={ 'User-Agent': 'ORB Link Validator', })
->>>>>>> 59a6a5b6
         try:
             connection = opener.open(request)
             print u.url + " : " + str(connection.code)
@@ -40,28 +31,16 @@
             print u.url + " : " + str(connection.code)
             resource_urls.append(u)
 
-<<<<<<< HEAD
-=======
-        print u.url + " : " + str(HTML_OK)
->>>>>>> 59a6a5b6
     tags = []
     
     urls = Tag.objects.exclude(external_url=None).exclude(external_url='')
     for u in urls:
-<<<<<<< HEAD
-        time.sleep(1)
-        
-        handler = urllib2.HTTPHandler()
-        opener = urllib2.build_opener(handler)
-        request = urllib2.Request(u.external_url )
-        request.add_header("User-Agent",'ORB Link Validator')
-=======
         if u.id % 7 != today_number:
             continue
         
         time.sleep(10)
         req = urllib2.Request(u.external_url, headers={ 'User-Agent': 'Mozilla/5.0', })
->>>>>>> 59a6a5b6
+
         try:
             connection = opener.open(request)
             print u.external_url + " : " + str(connection.code)
